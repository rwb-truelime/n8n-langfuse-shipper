"""Input/output normalization and LangChain system prompt stripping.

This module unwraps nested structures commonly emitted by n8n nodes, flattening
AI channel wrappers and generic JSON containers while preserving binary blocks.
Also strips system prompts from LangChain LMChat node inputs using exact marker
detection.

Unwrapping Functions:
    unwrap_ai_channel: Flatten single-key ai_* dicts containing json arrays
    unwrap_generic_json: Extract json fields from nested list/dict structures
    normalize_node_io: Apply both unwrappers and merge back binary blocks

LLM Parameter Extraction:
    extract_generation_input_and_params: Separate messages from LLM config params

System Prompt Stripping:
    strip_system_prompt_from_langchain_lmchat: Remove System segment using
    case-insensitive "human:" marker

AI Channel Structure:
    Input: {"ai_languageModel": [[{"json": {...}}]]}
    Output: {...} (unwrapped json content)

Generic JSON Structure:
    Input: [{"json": {...}}, {"json": {...}}]
    Output: [{...}, {...}] (list of unwrapped objects)

Binary Block Preservation:
    When unwrapping would lose top-level binary dict, merges it back into
    normalized output to prevent media placeholder loss.

Recursive Search Pattern Philosophy:
    Multiple functions in this module use recursive depth-first traversal through
    nested dict/list structures. These are kept SEPARATE (not abstracted) because:

    1. Different Semantics: Some are finders (read-only, early exit), others are
       mutators (deep copy, full traversal)
    2. Different Goals: Finding specific keys vs transforming content vs collecting
       assets
    3. Different Performance: Early exit optimization vs full structure traversal
    4. Different Depth Limits: 5 vs 25 depending on expected n8n nesting patterns
    5. Clarity over DRY: Self-contained functions are easier to understand than
       complex generic helpers with callbacks and predicates

    Each recursive function documents its specific traversal characteristics and
    contrasts itself with related functions to clarify when to use which pattern.

Design Notes:
    - Deduplication using JSON signature prevents redundant unwrapped objects
    - System prompt split occurs BEFORE normalization to preserve structure
    - Recursive search bounded by depth limits (5-25) and item counts (100-150)
    - Fail-open: returns original input on any error
"""
from __future__ import annotations

import logging
from typing import Any, Dict, List, Optional

logger = logging.getLogger(__name__)

__all__ = [
    "unwrap_ai_channel",
    "unwrap_generic_json",
    "normalize_node_io",
    "strip_system_prompt_from_langchain_lmchat",
    "extract_generation_input_and_params",
]


def unwrap_ai_channel(container: Any) -> Any:
    """Unwrap single-key ai_* wrapper dicts extracting nested json objects.

    n8n AI nodes often wrap outputs as {"ai_languageModel": [[{"json": {...}}]]}.
    This function flattens such structures by recursively extracting json blocks
    or dicts containing model/tokenUsage keys.

    Returns original container when:
    - Not a single-key dict
    - Key doesn't start with "ai_"
    - No json blocks or model-related dicts found

    Deduplicates extracted objects using JSON signature to prevent redundancy.

    Args:
        container: Potential AI channel wrapper structure

    Returns:
        Unwrapped json object(s) or original container
        - Single object if only one extracted
        - List of unique objects if multiple found
        - Original container if unwrapping not applicable
    """
    if not isinstance(container, dict) or len(container) != 1:
        return container
    try:
        (only_key, value) = next(iter(container.items()))
    except Exception:
        return container
    if not (isinstance(only_key, str) and only_key.startswith("ai_")):
        return container
    collected: List[Dict[str, Any]] = []

    def _walk(v: Any, depth: int = 0) -> None:
        """Recursively collect json-wrapped objects or model-related dicts.

        Args:
            v: Value to traverse (dict, list, or other).
            depth: Current recursion depth (max 25 to prevent stack overflow).

        Note:
            Modifies `collected` list in enclosing scope by appending
            discovered objects that contain model or usage keys.
        """
        if depth > 25:
            return
        if isinstance(v, list):
            for item in v[:100]:
                _walk(item, depth + 1)
        elif isinstance(v, dict):
            j = v.get("json") if isinstance(v.get("json"), dict) else None
            if j:
                collected.append(j)
            else:
                if any(
                    k in v
                    for k in (
                        "model",
                        "model_name",
                        "modelId",
                        "model_id",
                        "tokenUsage",
                        "tokenUsageEstimate",
                    )
                ):
                    collected.append(v)

    try:
        _walk(value)
    except Exception:
        return container
    if not collected:
        return container
    if len(collected) == 1:
        return collected[0]
    import json
    seen: set[str] = set()
    uniq: List[Dict[str, Any]] = []
    for c in collected:
        try:
            sig = json.dumps(c, sort_keys=True)[:4000]
        except Exception:
            sig = str(id(c))
        if sig not in seen:
            seen.add(sig)
            uniq.append(c)
    return uniq


def unwrap_generic_json(container: Any) -> Any:
    """Extract nested json field values from list/dict wrapper structures.

    Recursively searches for {"json": {...}} patterns and extracts the json values.
    Common in n8n node outputs where data is wrapped for processing.

    Bounded by depth=25 and max 150 collected objects to prevent excessive traversal.
    Deduplicates using JSON signature.

    Args:
        container: Data structure potentially containing json wrappers

    Returns:
        Unwrapped json object(s) or original container
        - Single object if only one found
        - List of unique objects if multiple found
        - Original container if no json fields found
    """
    if not isinstance(container, dict):
        return container
    collected: List[Dict[str, Any]] = []

    def _walk(o: Any, depth: int = 0) -> None:
        """Recursively collect json-wrapped objects from nested structure.

        Args:
            o: Object to traverse (dict, list, or other).
            depth: Current recursion depth (max 25, collection cap 150).

        Note:
            Modifies `collected` list in enclosing scope by appending
            discovered json-wrapped dicts.
        """
        if depth > 25 or len(collected) >= 150:
            return
        if isinstance(o, dict):
            j = o.get("json") if isinstance(o.get("json"), dict) else None
            if j:
                collected.append(j)
            else:
                for v in o.values():
                    _walk(v, depth + 1)
        elif isinstance(o, list):
            for item in o[:100]:
                _walk(item, depth + 1)

    try:
        _walk(container)
    except Exception:
        return container
    if not collected:
        return container
    if len(collected) == 1:
        return collected[0]
    import json
    seen: set[str] = set()
    uniq: List[Dict[str, Any]] = []
    for c in collected:
        try:
            sig = json.dumps(c, sort_keys=True)[:4000]
        except Exception:
            sig = str(id(c))
        if sig not in seen:
            seen.add(sig)
            uniq.append(c)
    return uniq


def normalize_node_io(obj: Any) -> tuple[Any, Dict[str, bool]]:
    """Apply unwrapping pipeline to node I/O and preserve binary blocks.

    Orchestrates normalization process:
    1. Apply AI channel unwrapping
    2. Apply generic json unwrapping
    3. Merge back top-level binary dict if lost during unwrapping

    Binary preservation prevents media placeholder loss when output structure
    flattened.

    Args:
        obj: Raw node input or output data

    Returns:
        Tuple of (normalized_object, flags_dict)
        - normalized_object: Unwrapped data structure
        - flags_dict: Transformation flags (unwrapped_ai_channel, unwrapped_json_root)
    """
    flags: Dict[str, bool] = {}
    base = obj
    if isinstance(base, dict):
        binary_block = base.get("binary") if isinstance(base.get("binary"), dict) else None
        after_ai = unwrap_ai_channel(base)
        if after_ai is not base:
            flags["unwrapped_ai_channel"] = True
        after_json = unwrap_generic_json(after_ai)
        if after_json is not after_ai:
            flags["unwrapped_json_root"] = True
        if binary_block and isinstance(after_json, dict) and "binary" not in after_json:
            merged = dict(after_json)
            merged["binary"] = binary_block
            after_json = merged
        return after_json, flags
    return base, flags


def extract_generation_input_and_params(
    input_obj: Any,
    is_generation: bool
) -> tuple[Any, Dict[str, Any]]:
    """Extract clean input and LLM parameters for generation spans.

    For generation nodes with a `messages` array in input, extracts:
    - Clean input: content string(s) from messages array
        * Single message: returns the content string directly
        * Multiple messages: returns list of content strings
    - LLM params: all other keys (max_tokens, temperature, etc.) as metadata

    This provides clean prompt visibility in Langfuse UI while preserving
    full LLM configuration in metadata for reproducibility.

    Recursively searches nested structures (up to depth 5) for dicts
    containing `messages` array, similar to system prompt stripping.

    Args:
        input_obj: Raw input object (may contain messages + config params)
        is_generation: Whether span is classified as generation

    Returns:
        Tuple of (clean_input, llm_params_metadata)
        - clean_input: content string (single) or list of strings (multiple),
          else original
        - llm_params_metadata: dict with n8n.llm.* keys for config params
    """
    llm_params: Dict[str, Any] = {}

    if not is_generation:
        return input_obj, llm_params

    def _find_messages_dict(obj: Any, depth: int = 0) -> tuple[
        Optional[Dict[str, Any]], int
    ]:
        """Recursively search for dict containing messages array.

        Traversal Pattern:
            - Depth-first search through nested dict/list structures
            - Early exit optimization: returns immediately on first match
            - Read-only operation: does not modify input data
            - Bounded recursion: stops at MAX_DEPTH to prevent infinite loops

        Use Case:
            Find the first dict containing a "messages" array (non-empty list)
            to extract LLM parameters. Production n8n data nests messages at
            depth 4 inside ai_languageModel wrappers.

        Contrast with _process_messages_recursive:
            - This function FINDS (read-only, early exit)
            - That function MUTATES (deep copy, full traversal)
            - Different depth limits (5 vs 25)
            - Different return types (tuple vs bool)

        Returns:
            Tuple of (dict_with_messages, depth_found) or (None, -1)
        """
        MAX_DEPTH = 5
        if depth > MAX_DEPTH:
            return None, -1

        if isinstance(obj, dict):
            # Check if current dict has messages array
            messages = obj.get("messages")
            if isinstance(messages, list) and len(messages) > 0:
                logger.debug(
                    "Found messages dict at depth %d: keys=%s, "
                    "messages_count=%d",
                    depth,
                    list(obj.keys())[:20],
                    len(messages),
                )
                return obj, depth

            # Recursively search nested structures
            for value in obj.values():
                result, found_depth = _find_messages_dict(value, depth + 1)
                if result is not None:
                    return result, found_depth

        elif isinstance(obj, list):
            # Search list items
            for item in obj:
                result, found_depth = _find_messages_dict(item, depth + 1)
                if result is not None:
                    return result, found_depth

        return None, -1

    # Search for dict containing messages array
    messages_dict, depth_found = _find_messages_dict(input_obj)

    if messages_dict is None:
        logger.debug(
            "No messages array found in input_obj (searched up to depth 5)"
        )
        return input_obj, llm_params

    # Extract messages array
    messages = messages_dict["messages"]

    # Extract content strings from messages as clean input
    if messages and len(messages) > 0:
        # Extract content from each message
        content_list = []
        for msg in messages:
            if isinstance(msg, dict) and "content" in msg:
                content_list.append(msg["content"])
            elif isinstance(msg, str):
                content_list.append(msg)
            else:
                # Fallback: include the message as-is
                content_list.append(msg)

        # If single message, return just the string; if multiple, return array
        if len(content_list) == 1:
            clean_input = content_list[0]
        else:
            clean_input = content_list
    else:
        clean_input = messages

    # Extract all other keys as LLM parameters
    param_keys = []
    for key, value in messages_dict.items():
        if key == "messages":
            continue

        # Special handling for 'options' dict - flatten it
        if key == "options" and isinstance(value, dict):
            for opt_key, opt_value in value.items():
                try:
                    import json
                    json.dumps(opt_value)
                    llm_params[f"n8n.llm.{opt_key}"] = opt_value
                    param_keys.append(opt_key)
                except (TypeError, ValueError):
                    llm_params[f"n8n.llm.{opt_key}"] = str(opt_value)
                    param_keys.append(opt_key)
            continue

        # Store under n8n.llm.* prefix in metadata
        try:
            # Convert to JSON-serializable format
            import json
            # Test serializability
            json.dumps(value)
            llm_params[f"n8n.llm.{key}"] = value
            param_keys.append(key)
        except (TypeError, ValueError):
            # Non-serializable values → convert to string
            llm_params[f"n8n.llm.{key}"] = str(value)
            param_keys.append(key)

    logger.debug(
        "Extracted %d LLM parameters at depth %d: %s; "
        "clean input type=%s (from %d messages)",
        len(llm_params),
        depth_found,
        ", ".join(param_keys[:10]),  # Show first 10 keys
        type(clean_input).__name__,
        len(messages),
    )

    return clean_input, llm_params


def strip_system_prompt_from_langchain_lmchat(input_obj: Any, node_type: str) -> Any:
<<<<<<< HEAD
    """Remove system prompt segment from LangChain LMChat node inputs.

    LangChain LMChat nodes combine System and User prompts in one message. This
    function strips the System segment using exact literal marker detection.

    Split marker (literal sequence):
    \\n\\n## START PROCESSING\\n\\nHuman: ##

    Stripping logic:
    - Recursively searches for "messages" arrays up to depth 25
    - Handles both list of strings and list of dicts with content keys
    - Removes everything before "Human: ##" when marker found
    - Fail-open: returns original input on any error

    Only processes nodes with "lmchat" in type (case-insensitive).

    Args:
        input_obj: Node input data potentially containing messages
        node_type: Node type string for lmchat detection

    Returns:
        Modified input with system prompts stripped, or original on error/no match
=======
    """Strip System prompts from LangChain LMChat messages.

    Searches for 'human:' (case-insensitive) as the consistent split marker
    across all message formats. Strips everything before AND INCLUDING the
    'human:' marker and any following whitespace.

    LangChain LMChat Message Formats (INPUT):
        - "System: ...\n\n## START PROCESSING\n\nHuman: ## ..."
        - "System: ...\n\nHuman: ..." (no ## markers)
        - "System: ...\nhuman: ..." (lowercase)
        - "System: ...\nHUMAN: ..." (uppercase)

    Stripping Behavior (OUTPUT):
        - "System: foo\n\nHuman: ## Order" → "## Order"
        - "System: bar\nhuman:  test" → "test"
        - Message without "human:" → unchanged

    Only consistent marker across all formats is "human:" (case-insensitive).
>>>>>>> 5740ea1f
    """
    if not isinstance(node_type, str):
        return input_obj
    node_type_lower = node_type.lower()
    if "lmchat" not in node_type_lower:
        return input_obj
    try:
        import copy
        modified = copy.deepcopy(input_obj)
        modified_any = False

        def _find_human_marker(text: str) -> int:
            """Find first occurrence of 'human:' (case-insensitive).

            Returns the index AFTER 'human:' and any following whitespace,
            or -1 if not found.

            Example:
                "System: foo\n\nHuman: ## Order" -> returns index pointing to "##"
                "human:  test" -> returns index pointing to "test"
            """
            text_lower = text.lower()
            idx = text_lower.find("human:")
            if idx == -1:
                return -1

            # Skip past "human:" (6 characters)
            idx += 6

            # Skip any following whitespace (but NOT newlines with content)
            # We want to preserve "## " as it's markdown header syntax
            while idx < len(text) and text[idx] in (' ', '\t'):
                idx += 1

            return idx

        def _process_messages_recursive(obj: Any, depth: int = 0) -> bool:
<<<<<<< HEAD
            """Recursively find messages arrays and strip system prompts.

            Args:
                obj: Object to traverse (dict, list, or other).
                depth: Current recursion depth (max 25 to prevent overflow).

            Returns:
                True if processing should continue to deeper levels, False
                if depth limit reached.

            Note:
                Mutates `modified` in enclosing scope by stripping system
                prompt prefix from message strings that contain the
                LangChain LMChat split marker sequence.
=======
            """Recursively find and mutate all messages arrays.

            Traversal Pattern:
                - Depth-first search through nested dict/list structures
                - Full traversal: processes ALL messages (no early exit)
                - Mutation operation: modifies deep copy in-place
                - Bounded recursion: stops at depth 25, limits list items to 100

            Use Case:
                Find ALL "messages" arrays within deeply nested structures and
                strip system prompts from each message string. Must traverse
                entire structure since multiple messages may exist.

            Contrast with _find_messages_dict:
                - This function MUTATES (deep copy, full traversal)
                - That function FINDS (read-only, early exit)
                - Different depth limits (25 vs 5)
                - Different return types (bool vs tuple)

            Returns:
                Boolean indicating whether any modifications were made
>>>>>>> 5740ea1f
            """
            nonlocal modified_any
            if depth > 25:
                return False
            if isinstance(obj, dict):
                if "messages" in obj and isinstance(obj["messages"], list):
                    messages = obj["messages"]
                    for i, msg in enumerate(messages):
                        if isinstance(msg, dict):
                            for key, value in list(msg.items()):
                                if isinstance(value, str):
                                    split_idx = _find_human_marker(value)
                                    if split_idx != -1:
                                        msg[key] = value[split_idx:]
                                        modified_any = True
                                        logger.debug(
                                            "Stripped system prompt (dict depth=%s); node_type=%s removed_chars=%s",
                                            depth,
                                            node_type,
                                            split_idx,
                                        )
                        elif isinstance(msg, str):
                            split_idx = _find_human_marker(msg)
                            if split_idx != -1:
                                messages[i] = msg[split_idx:]
                                modified_any = True
                                logger.debug(
                                    "Stripped system prompt (str depth=%s); node_type=%s removed_chars=%s",
                                    depth,
                                    node_type,
                                    split_idx,
                                )
                for value in obj.values():
                    _process_messages_recursive(value, depth + 1)
            elif isinstance(obj, list):
                for item in obj[:100]:
                    _process_messages_recursive(item, depth + 1)
            return modified_any

        _process_messages_recursive(modified)
        return modified if modified_any else input_obj
    except Exception as e:  # pragma: no cover (defensive fail-open)
        logger.debug(
            "Failed to strip system prompt from lmChat input: %s", e, exc_info=True
        )
        return input_obj<|MERGE_RESOLUTION|>--- conflicted
+++ resolved
@@ -430,30 +430,6 @@
 
 
 def strip_system_prompt_from_langchain_lmchat(input_obj: Any, node_type: str) -> Any:
-<<<<<<< HEAD
-    """Remove system prompt segment from LangChain LMChat node inputs.
-
-    LangChain LMChat nodes combine System and User prompts in one message. This
-    function strips the System segment using exact literal marker detection.
-
-    Split marker (literal sequence):
-    \\n\\n## START PROCESSING\\n\\nHuman: ##
-
-    Stripping logic:
-    - Recursively searches for "messages" arrays up to depth 25
-    - Handles both list of strings and list of dicts with content keys
-    - Removes everything before "Human: ##" when marker found
-    - Fail-open: returns original input on any error
-
-    Only processes nodes with "lmchat" in type (case-insensitive).
-
-    Args:
-        input_obj: Node input data potentially containing messages
-        node_type: Node type string for lmchat detection
-
-    Returns:
-        Modified input with system prompts stripped, or original on error/no match
-=======
     """Strip System prompts from LangChain LMChat messages.
 
     Searches for 'human:' (case-insensitive) as the consistent split marker
@@ -472,7 +448,6 @@
         - Message without "human:" → unchanged
 
     Only consistent marker across all formats is "human:" (case-insensitive).
->>>>>>> 5740ea1f
     """
     if not isinstance(node_type, str):
         return input_obj
@@ -510,22 +485,6 @@
             return idx
 
         def _process_messages_recursive(obj: Any, depth: int = 0) -> bool:
-<<<<<<< HEAD
-            """Recursively find messages arrays and strip system prompts.
-
-            Args:
-                obj: Object to traverse (dict, list, or other).
-                depth: Current recursion depth (max 25 to prevent overflow).
-
-            Returns:
-                True if processing should continue to deeper levels, False
-                if depth limit reached.
-
-            Note:
-                Mutates `modified` in enclosing scope by stripping system
-                prompt prefix from message strings that contain the
-                LangChain LMChat split marker sequence.
-=======
             """Recursively find and mutate all messages arrays.
 
             Traversal Pattern:
@@ -547,7 +506,6 @@
 
             Returns:
                 Boolean indicating whether any modifications were made
->>>>>>> 5740ea1f
             """
             nonlocal modified_any
             if depth > 25:
